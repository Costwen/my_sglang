--- conflicted
+++ resolved
@@ -322,17 +322,13 @@
     if "tinyllama" in model_path:
         return get_chat_template("chatml")
     # Now the suffix for qwen2 chat model is "instruct"
-<<<<<<< HEAD
     if "qwen" in model_path and "llava-next" in model_path:
         return get_chat_template("qwen")
-    if "qwen" in model_path and ("chat" in model_path or "instruct" in model_path):
-=======
     if (
         "qwen" in model_path
         and ("chat" in model_path or "instruct" in model_path)
         and ("llava" not in model_path)
     ):
->>>>>>> c9064e6f
         return get_chat_template("qwen")
     if (
         "llava-v1.6-34b" in model_path
