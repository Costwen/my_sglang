"""
Copyright 2023-2024 SGLang Team
Licensed under the Apache License, Version 2.0 (the "License");
you may not use this file except in compliance with the License.
You may obtain a copy of the License at

    http://www.apache.org/licenses/LICENSE-2.0

Unless required by applicable law or agreed to in writing, software
distributed under the License is distributed on an "AS IS" BASIS,
WITHOUT WARRANTIES OR CONDITIONS OF ANY KIND, either express or implied.
See the License for the specific language governing permissions and
limitations under the License.
"""

"""ModelRunner runs the forward passes of the models."""

import importlib
import importlib.resources
import logging
import pkgutil
import warnings
from functools import lru_cache
from typing import Optional, Type

import torch
import torch.nn as nn
from flashinfer import (
    BatchDecodeWithPagedKVCacheWrapper,
    BatchPrefillWithPagedKVCacheWrapper,
    BatchPrefillWithRaggedKVCacheWrapper,
)
from flashinfer.decode import _grouped_size_compiled_for_decode_kernels
from vllm.config import DeviceConfig, LoadConfig
from vllm.config import ModelConfig as VllmModelConfig
from vllm.distributed import (
    get_tp_group,
    init_distributed_environment,
    initialize_model_parallel,
)
from vllm.distributed.parallel_state import in_the_same_node_as
from vllm.model_executor.model_loader import get_model
from vllm.model_executor.models import ModelRegistry

from sglang.global_config import global_config
from sglang.srt.managers.schedule_batch import ScheduleBatch, global_server_args_dict
from sglang.srt.mem_cache.memory_pool import (
    MHATokenToKVPool,
    MLATokenToKVPool,
    ReqToTokenPool,
)
from sglang.srt.model_config import AttentionArch
from sglang.srt.model_executor.forward_batch_info import ForwardMode, InputMetadata
from sglang.srt.server_args import ServerArgs
from sglang.srt.utils import (
    get_available_gpu_memory,
    is_generation_model,
    is_llama3_405b_fp8_head_16,
    is_multimodal_model,
    monkey_patch_vllm_dummy_weight_loader,
    monkey_patch_vllm_p2p_access_check,
    monkey_patch_vllm_qvk_linear_loader,
)

logger = logging.getLogger(__name__)


class ModelRunner:
    def __init__(
        self,
        model_config,
        mem_fraction_static: float,
        gpu_id: int,
        tp_rank: int,
        tp_size: int,
        nccl_port: int,
        server_args: ServerArgs,
    ):
        # Parse args
        self.model_config = model_config
        self.mem_fraction_static = mem_fraction_static
        self.gpu_id = gpu_id
        self.tp_rank = tp_rank
        self.tp_size = tp_size
        self.nccl_port = nccl_port
        self.server_args = server_args
        self.is_multimodal_model = is_multimodal_model(self.model_config)
        global_server_args_dict.update(
            {
                "disable_flashinfer": server_args.disable_flashinfer,
                "disable_flashinfer_sampling": server_args.disable_flashinfer_sampling,
                "attention_reduce_in_fp32": server_args.attention_reduce_in_fp32,
                "enable_mla": server_args.enable_mla,
            }
        )

        # Init torch distributed
        torch.cuda.set_device(self.gpu_id)
        logger.info(f"[gpu={self.gpu_id}] Init nccl begin.")

        if not server_args.enable_p2p_check:
            monkey_patch_vllm_p2p_access_check(self.gpu_id)

        if server_args.nccl_init_addr:
            nccl_init_method = f"tcp://{server_args.nccl_init_addr}"
        else:
            nccl_init_method = f"tcp://127.0.0.1:{self.nccl_port}"
        init_distributed_environment(
            backend="nccl",
            world_size=self.tp_size,
            rank=self.tp_rank,
            local_rank=self.gpu_id,
            distributed_init_method=nccl_init_method,
        )
        initialize_model_parallel(tensor_model_parallel_size=self.tp_size)
        total_gpu_memory = get_available_gpu_memory(
            self.gpu_id, distributed=self.tp_size > 1
        )
        self.tp_group = get_tp_group()
        self.is_multi_node_tp = not all(
            in_the_same_node_as(self.tp_group.cpu_group, source_rank=0)
        )

        if self.tp_size > 1:
            total_local_gpu_memory = get_available_gpu_memory(self.gpu_id)
            if total_local_gpu_memory < total_gpu_memory * 0.9:
                raise ValueError(
                    "The memory capacity is unbalanced. Some GPUs may be occupied by other processes."
                )

        # Load the model and create memory pool
        self.load_model()
        self.init_memory_pool(
            total_gpu_memory,
            server_args.max_num_reqs,
            server_args.max_total_tokens,
        )
        self.init_cublas()
        self.init_flashinfer()

        if self.is_generation:
            # FIXME Currently, cuda graph only capture decode steps, which only exists in causal models
            # Capture cuda graphs
            self.init_cuda_graphs()

    def load_model(self):
        logger.info(
            f"[gpu={self.gpu_id}] Load weight begin. "
            f"avail mem={get_available_gpu_memory(self.gpu_id):.2f} GB"
        )
        if torch.cuda.get_device_capability()[0] < 8:
            logger.info(
                "Compute capability below sm80 use float16 due to lack of bfloat16 support."
            )
            self.server_args.dtype = "float16"

        monkey_patch_vllm_dummy_weight_loader()
        device_config = DeviceConfig()
        load_config = LoadConfig(load_format=self.server_args.load_format)
        vllm_model_config = VllmModelConfig(
            model=self.server_args.model_path,
            quantization=self.server_args.quantization,
            tokenizer=None,
            tokenizer_mode=None,
            trust_remote_code=self.server_args.trust_remote_code,
            dtype=self.server_args.dtype,
            seed=42,
            skip_tokenizer_init=True,
        )
<<<<<<< HEAD
        if is_llama3_405b_fp8(self.model_config) and self.tp_size <= 8:
=======

        if is_llama3_405b_fp8_head_16(self.model_config) and self.tp_size <= 8:
>>>>>>> df191254
            # A temporary hack to fix the num_heads for meta-llama/Meta-Llama-3.1-405B-FP8 checkpoints
            self.model_config.hf_config.num_key_value_heads = 8
            vllm_model_config.hf_config.num_key_value_heads = 8
            monkey_patch_vllm_qvk_linear_loader()

        self.dtype = vllm_model_config.dtype
        if self.model_config.model_overide_args is not None:
            vllm_model_config.hf_config.update(self.model_config.model_overide_args)

        self.model = get_model(
            model_config=vllm_model_config,
            device_config=device_config,
            load_config=load_config,
            lora_config=None,
            multimodal_config=None,
            parallel_config=None,
            scheduler_config=None,
            cache_config=None,
        )
        self.sliding_window_size = (
            self.model.get_window_size()
            if hasattr(self.model, "get_window_size")
            else None
        )
        self.is_generation = is_generation_model(
            self.model_config.hf_config.architectures
        )

        logger.info(
            f"[gpu={self.gpu_id}] Load weight end. "
            f"type={type(self.model).__name__}, "
            f"dtype={self.dtype}, "
            f"avail mem={get_available_gpu_memory(self.gpu_id):.2f} GB"
        )

    def profile_max_num_token(self, total_gpu_memory):
        available_gpu_memory = get_available_gpu_memory(
            self.gpu_id, distributed=self.tp_size > 1
        )
        if (
            self.model_config.attention_arch == AttentionArch.MLA
            and self.server_args.enable_mla
        ):
            cell_size = (
                (self.model_config.kv_lora_rank + self.model_config.qk_rope_head_dim)
                * self.model_config.num_hidden_layers
                * torch._utils._element_size(self.dtype)
            )
        else:
            cell_size = (
                self.model_config.get_num_kv_heads(self.tp_size)
                * self.model_config.head_dim
                * self.model_config.num_hidden_layers
                * 2
                * torch._utils._element_size(self.dtype)
            )
        rest_memory = available_gpu_memory - total_gpu_memory * (
            1 - self.mem_fraction_static
        )
        max_num_token = int(rest_memory * (1 << 30) // cell_size)
        return max_num_token

    def init_memory_pool(
        self, total_gpu_memory, max_num_reqs=None, max_total_tokens=None
    ):
        self.max_total_num_tokens = self.profile_max_num_token(total_gpu_memory)
        if max_total_tokens is not None:
            if max_total_tokens > self.max_total_num_tokens:
                warnings.warn(
                    f"max_total_tokens={max_total_tokens} is larger than the profiled value "
                    f"{self.max_total_num_tokens}. "
                    f"Use the profiled value instead."
                )
            self.max_total_num_tokens = min(self.max_total_num_tokens, max_total_tokens)

        if self.max_total_num_tokens <= 0:
            raise RuntimeError(
                "Not enough memory. Please try to increase --mem-fraction-static."
            )

        if max_num_reqs is None:
            max_num_reqs = min(
                max(
                    int(
                        self.max_total_num_tokens / self.model_config.context_len * 512
                    ),
                    2048,
                ),
                5120,
            )

        self.req_to_token_pool = ReqToTokenPool(
            max_num_reqs,
            self.model_config.context_len + 8,
        )
        if (
            self.model_config.attention_arch == AttentionArch.MLA
            and self.server_args.enable_mla
        ):
            self.token_to_kv_pool = MLATokenToKVPool(
                self.max_total_num_tokens,
                dtype=self.dtype,
                kv_lora_rank=self.model_config.kv_lora_rank,
                qk_rope_head_dim=self.model_config.qk_rope_head_dim,
                layer_num=self.model_config.num_hidden_layers,
            )
            logger.info("using MLA Triton implementaion, flashinfer is disabled")
            # FIXME: temporarily only Triton MLA is supported
            self.server_args.disable_flashinfer = True
        else:
            self.token_to_kv_pool = MHATokenToKVPool(
                self.max_total_num_tokens,
                dtype=self.dtype,
                head_num=self.model_config.get_num_kv_heads(self.tp_size),
                head_dim=self.model_config.head_dim,
                layer_num=self.model_config.num_hidden_layers,
            )
        logger.info(
            f"[gpu={self.gpu_id}] Memory pool end. "
            f"avail mem={get_available_gpu_memory(self.gpu_id):.2f} GB"
        )

    def init_cublas(self):
        """We need to run a small matmul to init cublas. Otherwise, it will raise some errors later."""
        dtype = torch.float16
        device = "cuda"
        a = torch.ones((16, 16), dtype=dtype, device=device)
        b = torch.ones((16, 16), dtype=dtype, device=device)
        c = a @ b
        return c

    def init_flashinfer(self):
        if self.server_args.disable_flashinfer:
            assert (
                self.sliding_window_size is None
            ), "turn on flashinfer to support window attention"
            self.flashinfer_prefill_wrapper_ragged = None
            self.flashinfer_prefill_wrapper_paged = None
            self.flashinfer_decode_wrapper = None
            return

        if not _grouped_size_compiled_for_decode_kernels(
            self.model_config.num_attention_heads // self.tp_size,
            self.model_config.get_num_kv_heads(self.tp_size),
        ):
            use_tensor_cores = True
        else:
            use_tensor_cores = False

        if self.sliding_window_size is None:
            self.flashinfer_workspace_buffer = torch.empty(
                global_config.flashinfer_workspace_size,
                dtype=torch.uint8,
                device="cuda",
            )
            self.flashinfer_prefill_wrapper_ragged = (
                BatchPrefillWithRaggedKVCacheWrapper(
                    self.flashinfer_workspace_buffer, "NHD"
                )
            )
            self.flashinfer_prefill_wrapper_paged = BatchPrefillWithPagedKVCacheWrapper(
                self.flashinfer_workspace_buffer, "NHD"
            )
            self.flashinfer_decode_wrapper = BatchDecodeWithPagedKVCacheWrapper(
                self.flashinfer_workspace_buffer,
                "NHD",
                use_tensor_cores=use_tensor_cores,
            )
        else:
            self.flashinfer_workspace_buffer = torch.empty(
                global_config.flashinfer_workspace_size,
                dtype=torch.uint8,
                device="cuda",
            )
            self.flashinfer_prefill_wrapper_ragged = None
            self.flashinfer_prefill_wrapper_paged = []
            self.flashinfer_decode_wrapper = []
            for i in range(2):
                self.flashinfer_prefill_wrapper_paged.append(
                    BatchPrefillWithPagedKVCacheWrapper(
                        self.flashinfer_workspace_buffer, "NHD"
                    )
                )
                self.flashinfer_decode_wrapper.append(
                    BatchDecodeWithPagedKVCacheWrapper(
                        self.flashinfer_workspace_buffer,
                        "NHD",
                        use_tensor_cores=use_tensor_cores,
                    )
                )

    def init_cuda_graphs(self):
        from sglang.srt.model_executor.cuda_graph_runner import CudaGraphRunner

        if self.server_args.disable_cuda_graph or self.server_args.disable_flashinfer:
            self.cuda_graph_runner = None
            return

        logger.info(
            f"[gpu={self.gpu_id}] Capture cuda graph begin. This can take up to several minutes."
        )
        batch_size_list = [1, 2, 4] + [i * 8 for i in range(1, 17)]
        self.cuda_graph_runner = CudaGraphRunner(
            self,
            max_batch_size_to_capture=max(batch_size_list),
            use_torch_compile=self.server_args.enable_torch_compile,
        )
        try:
            self.cuda_graph_runner.capture(batch_size_list)
        except RuntimeError as e:
            raise Exception(
                f"Capture cuda graph failed: {e}\n"
                "Possible solutions:\n"
                "1. disable torch compile by not using --enable-torch-compile\n"
                "2. disable cuda graph by --disable-cuda-graph\n"
                "3. set --mem-fraction-static to a smaller value\n"
                "Open an issue on GitHub https://github.com/sgl-project/sglang/issues/new/choose \n"
            )

    @torch.inference_mode()
    def forward_decode(self, batch: ScheduleBatch):
        if self.cuda_graph_runner and self.cuda_graph_runner.can_run(len(batch.reqs)):
            return self.cuda_graph_runner.replay(batch)

        input_metadata = InputMetadata.from_schedule_batch(
            self,
            batch,
            ForwardMode.DECODE,
        )

        return self.model.forward(
            batch.input_ids, input_metadata.positions, input_metadata
        )

    @torch.inference_mode()
    def forward_extend(self, batch: ScheduleBatch):
        input_metadata = InputMetadata.from_schedule_batch(
            self,
            batch,
            forward_mode=ForwardMode.EXTEND,
        )
        return self.model.forward(
            batch.input_ids, input_metadata.positions, input_metadata
        )

    @torch.inference_mode()
    def forward_extend_multi_modal(self, batch: ScheduleBatch):
        input_metadata = InputMetadata.from_schedule_batch(
            self,
            batch,
            forward_mode=ForwardMode.EXTEND,
        )
        return self.model.forward(
            batch.input_ids,
            input_metadata.positions,
            input_metadata,
            input_metadata.pixel_values,
            input_metadata.image_sizes,
            input_metadata.image_offsets,
        )

    def forward(self, batch: ScheduleBatch, forward_mode: ForwardMode):
        if self.is_multimodal_model and forward_mode == ForwardMode.EXTEND:
            return self.forward_extend_multi_modal(batch)
        elif forward_mode == ForwardMode.DECODE:
            return self.forward_decode(batch)
        elif forward_mode == ForwardMode.EXTEND:
            return self.forward_extend(batch)
        else:
            raise ValueError(f"Invaid forward mode: {forward_mode}")


@lru_cache()
def import_model_classes():
    model_arch_name_to_cls = {}
    package_name = "sglang.srt.models"
    package = importlib.import_module(package_name)
    for _, name, ispkg in pkgutil.iter_modules(package.__path__, package_name + "."):
        if not ispkg:
            module = importlib.import_module(name)
            if hasattr(module, "EntryClass"):
                entry = module.EntryClass
                if isinstance(
                    entry, list
                ):  # To support multiple model classes in one module
                    for tmp in entry:
                        assert tmp.__name__ not in model_arch_name_to_cls
                        model_arch_name_to_cls[tmp.__name__] = tmp
                else:
                    assert entry.__name__ not in model_arch_name_to_cls
                    model_arch_name_to_cls[entry.__name__] = entry

            # compat: some models such as chatglm has incorrect class set in config.json
            # usage: [ tuple("From_Entry_Class_Name": EntryClass), ]
            if hasattr(module, "EntryClassRemapping") and isinstance(
                module.EntryClassRemapping, list
            ):
                for remap in module.EntryClassRemapping:
                    if isinstance(remap, tuple) and len(remap) == 2:
                        assert remap[0] not in model_arch_name_to_cls
                        model_arch_name_to_cls[remap[0]] = remap[1]

    return model_arch_name_to_cls


def load_model_cls_srt(model_arch: str) -> Optional[Type[nn.Module]]:
    model_arch_name_to_cls = import_model_classes()

    if model_arch not in model_arch_name_to_cls:
        raise ValueError(
            f"Unsupported architectures: {model_arch}. "
            f"Supported list: {list(model_arch_name_to_cls.keys())}"
        )
    return model_arch_name_to_cls[model_arch]


# Monkey patch model loader
setattr(ModelRegistry, "load_model_cls", load_model_cls_srt)<|MERGE_RESOLUTION|>--- conflicted
+++ resolved
@@ -167,12 +167,8 @@
             seed=42,
             skip_tokenizer_init=True,
         )
-<<<<<<< HEAD
-        if is_llama3_405b_fp8(self.model_config) and self.tp_size <= 8:
-=======
 
         if is_llama3_405b_fp8_head_16(self.model_config) and self.tp_size <= 8:
->>>>>>> df191254
             # A temporary hack to fix the num_heads for meta-llama/Meta-Llama-3.1-405B-FP8 checkpoints
             self.model_config.hf_config.num_key_value_heads = 8
             vllm_model_config.hf_config.num_key_value_heads = 8
